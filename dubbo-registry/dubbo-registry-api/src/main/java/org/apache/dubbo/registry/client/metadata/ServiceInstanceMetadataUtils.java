--- conflicted
+++ resolved
@@ -213,25 +213,10 @@
     public static void unregisterMetadataAndInstance(ApplicationModel applicationModel) {
         RegistryManager registryManager = applicationModel.getBeanFactory().getBean(RegistryManager.class);
         registryManager.getServiceDiscoveries().forEach(serviceDiscovery -> {
-<<<<<<< HEAD
             try {
                 serviceDiscovery.unregister();
             } catch (Exception ignored) {
                 // ignored
-=======
-            ServiceInstance instance = serviceDiscovery.getLocalInstance();
-            if (instance == null) {
-                LOGGER.warn("Refreshing of service instance started, but instance hasn't been registered yet.");
-                instance = serviceInstance;
-            }
-            // copy instance again, in case the same instance accidentally shared among registries
-            instance = new DefaultServiceInstance((DefaultServiceInstance) instance);
-            calInstanceRevision(serviceDiscovery, instance);
-            customizeInstance(instance);
-            if (instance.getPort() > 0) {
-                // update service instance revision
-                serviceDiscovery.update(instance);
->>>>>>> f06bbcc0
             }
         });
     }
