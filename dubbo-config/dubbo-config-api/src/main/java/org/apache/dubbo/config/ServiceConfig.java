--- conflicted
+++ resolved
@@ -540,13 +540,8 @@
         }
 
         // export service
-<<<<<<< HEAD
         String host = findConfiguredHosts(protocolConfig, provider, registryURLs, params);
         Integer port = findConfiguredPort(protocolConfig, provider, this.getExtensionLoader(Protocol.class), name, params);
-=======
-        String host = findConfiguredHosts(protocolConfig, params);
-        Integer port = findConfiguredPorts(protocolConfig, name, params);
->>>>>>> f06bbcc0
         URL url = new ServiceConfigURL(name, null, null, host, port, getContextPath(protocolConfig).map(p -> p + "/" + path).orElse(path), params);
 
         // You can customize Configurator to append extra parameters
@@ -699,15 +694,10 @@
      * @param map
      * @return
      */
-<<<<<<< HEAD
     private static String findConfiguredHosts(ProtocolConfig protocolConfig,
                                               ProviderConfig provider,
                                               List<URL> registryURLs,
                                               Map<String, String> map) {
-=======
-    private String findConfiguredHosts(ProtocolConfig protocolConfig,
-                                       Map<String, String> map) {
->>>>>>> f06bbcc0
         boolean anyhost = false;
 
         String hostToBind = getValueFromConfig(protocolConfig, DUBBO_IP_TO_BIND);
@@ -756,16 +746,10 @@
      * @param name
      * @return
      */
-<<<<<<< HEAD
     private static synchronized Integer findConfiguredPort(ProtocolConfig protocolConfig,
                                                            ProviderConfig provider,
                                                            ExtensionLoader<Protocol> extensionLoader,
                                                            String name,Map<String, String> map) {
-=======
-    private Integer findConfiguredPorts(ProtocolConfig protocolConfig,
-                                        String name,
-                                        Map<String, String> map) {
->>>>>>> f06bbcc0
         Integer portToBind;
 
         // parse bind port from environment
